--- conflicted
+++ resolved
@@ -370,13 +370,13 @@
 			"revisionTime": "2018-07-18T00:29:43Z"
 		},
 		{
-<<<<<<< HEAD
 			"checksumSHA1": "lfOuMiAdiqc/dalUSBTvD5ZMSzA=",
 			"path": "github.com/msteinert/pam",
 			"revision": "f29b9f28d6f9a1f6c4e6fd5db731999eb946574b",
 			"revisionTime": "2019-02-15T18:06:59Z"
-=======
-			"checksumSHA1": "oAzVVzZ8G62Tc8Z6QKKuFmI79bk=",
+    },
+    {
+      "checksumSHA1": "oAzVVzZ8G62Tc8Z6QKKuFmI79bk=",
 			"path": "github.com/netsec-ethz/rains/internal/pkg/algorithmTypes",
 			"revision": "ea31b8af8390375bf72b810804de21f17036a5d0",
 			"revisionTime": "2019-03-25T15:14:30Z"
@@ -458,7 +458,6 @@
 			"path": "github.com/netsec-ethz/rains/pkg/rains",
 			"revision": "ea31b8af8390375bf72b810804de21f17036a5d0",
 			"revisionTime": "2019-03-25T15:14:30Z"
->>>>>>> 8abb71bc
 		},
 		{
 			"checksumSHA1": "SQi5yeNb9HnAMRpEhQgcv9x9yKc=",
@@ -742,7 +741,6 @@
 			"tree": true
 		},
 		{
-<<<<<<< HEAD
 			"checksumSHA1": "Tx+N13P+lGKgx5LXb2FcNkezzvU=",
 			"path": "github.com/sirupsen/logrus",
 			"revision": "3cd54c28fd7281f995d134d2e0d74582a90b2f14",
@@ -785,8 +783,6 @@
 			"tree": true
 		},
 		{
-=======
->>>>>>> 8abb71bc
 			"checksumSHA1": "g27xFm/EIghjjcT3DuGt976CgNo=",
 			"path": "github.com/walle/lll",
 			"revision": "8b13b3fbf7312913fcfdbfa78997b9bd1dbb11af",
@@ -877,7 +873,6 @@
 			"revisionTime": "2018-06-07T13:59:11Z"
 		},
 		{
-<<<<<<< HEAD
 			"checksumSHA1": "MlXjI8z02yIKwBpYVCyhbcWynMU=",
 			"path": "golang.org/x/crypto/ssh",
 			"revision": "c05e17bb3b2dca130fc919668a96b4bec9eb9442",
@@ -888,45 +883,30 @@
 			"path": "golang.org/x/crypto/ssh/terminal",
 			"revision": "d864b10871cd4370fe574816b489c819c675ccc7",
 			"revisionTime": "2019-04-22T17:19:08Z"
-=======
+    },
+    {
 			"checksumSHA1": "eP6ULb7qY83lyYmM7AfaDIRDeXE=",
 			"path": "golang.org/x/crypto/sha3",
 			"revision": "3d3f9f413869b949e48070b5bc593aa22cc2b8f2",
 			"revisionTime": "2018-11-10T06:03:37Z"
->>>>>>> 8abb71bc
 		},
 		{
 			"checksumSHA1": "CQYQ8wELyxPMRYOTDLELVtude/M=",
 			"path": "golang.org/x/image/font",
-<<<<<<< HEAD
 			"revision": "59b11bec70c7cc648cf3cc54683683b76d5b5e6b",
 			"revisionTime": "2019-04-17T02:59:34Z"
-=======
-			"revision": "3fc05d484e9f77dd51816890e05f2602e4ca4d65",
-			"revisionTime": "2019-03-12T13:36:53Z"
->>>>>>> 8abb71bc
 		},
 		{
 			"checksumSHA1": "iV2FonJPeLV+iF4JHS3TRRXegF4=",
 			"path": "golang.org/x/image/font/basicfont",
-<<<<<<< HEAD
 			"revision": "59b11bec70c7cc648cf3cc54683683b76d5b5e6b",
 			"revisionTime": "2019-04-17T02:59:34Z"
-=======
-			"revision": "3fc05d484e9f77dd51816890e05f2602e4ca4d65",
-			"revisionTime": "2019-03-12T13:36:53Z"
->>>>>>> 8abb71bc
 		},
 		{
 			"checksumSHA1": "euzvwlMLxyD0hwc+raoVsDLv6j4=",
 			"path": "golang.org/x/image/math/fixed",
-<<<<<<< HEAD
 			"revision": "59b11bec70c7cc648cf3cc54683683b76d5b5e6b",
 			"revisionTime": "2019-04-17T02:59:34Z"
-=======
-			"revision": "3fc05d484e9f77dd51816890e05f2602e4ca4d65",
-			"revisionTime": "2019-03-12T13:36:53Z"
->>>>>>> 8abb71bc
 		},
 		{
 			"checksumSHA1": "GtamqiJoL7PGHsN454AoffBFMa8=",
@@ -961,13 +941,8 @@
 		{
 			"checksumSHA1": "c2uqM0KcVJ2SFu/9Nt4w63GZ9xo=",
 			"path": "golang.org/x/sys/cpu",
-<<<<<<< HEAD
 			"revision": "16072639606ea9e22c7d86e4cbd6af6314f4193c",
 			"revisionTime": "2019-04-25T09:41:36Z"
-=======
-			"revision": "f49334f85ddcf0f08d7fb6dd7363e9e6d6b777eb",
-			"revisionTime": "2019-03-21T05:14:46Z"
->>>>>>> 8abb71bc
 		},
 		{
 			"checksumSHA1": "tY+5thYxjKDUQyQXYcBqogmMS5U=",
